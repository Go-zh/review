--- conflicted
+++ resolved
@@ -40,18 +40,11 @@
 		return
 	}
 
-<<<<<<< HEAD
-	// Gerrit must be set as Git's origin remote.
+	// Gerrit must be set, either explicitly via the code review config or
+	// implicitly as Git's origin remote.
 	origin, err := getOutputErr("git", "config", "remote.origin.pushurl")
 	if err != nil || origin == "" {
-		origin = getOutput("git", "config", "remote.origin.url")
-=======
-	// Gerrit must be set, either explicitly via the code review config or
-	// implicitly as Git's origin remote.
-	origin := config()["gerrit"]
-	if origin == "" {
 		origin = trim(cmdOutput("git", "config", "remote.origin.url"))
->>>>>>> b28f13fb
 	}
 
 	if strings.Contains(origin, "github.com") {
